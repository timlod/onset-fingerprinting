--- conflicted
+++ resolved
@@ -745,11 +745,6 @@
         # Compute floor-clipped, rectified dB
         x = 20 * np.log10(np.abs(x + 1e-10))
         x = x.clip(self.floor)
-<<<<<<< HEAD
-=======
-        # TODO try this further
-        # x[1:][xd >= 0] = 0
->>>>>>> ee71c5df
         relative_envelope = self.fast_slide(x) - self.slow_slide(x)
         # Back to amplitude
         relative_envelope = 10 ** (relative_envelope / 20) - 1e-10
